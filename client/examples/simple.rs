--- conflicted
+++ resolved
@@ -7,29 +7,18 @@
 struct Player {
     id: Option<u32>,
     // TODO(player): Customize your ship.
-<<<<<<< HEAD
-    ship: Ship,
     angle: f32,
     counter: u32,
-=======
     ship: Ship<NormalEngine, OldComputer>,
->>>>>>> c84754fb
 }
 
 impl Player {
     fn new() -> Self {
         Self {
             id: None,
-<<<<<<< HEAD
-            ship: Ship::with(
-                Box::new(NormalEngine {}),
-                Box::new(SimpleScanner {}),
-            ),
             angle: 0.0,
             counter: 0,
-=======
             ship: Ship::with(NormalEngine {}, OldComputer::new()),
->>>>>>> c84754fb
         }
     }
 }
@@ -55,14 +44,6 @@
             1 => GameCommand::Fire,
             _ => GameCommand::Forward(10.0)
         })
-
-        // if self.counter % 3 == 0 {
-        //     Some(GameCommand::Rotate(angle))
-        // } else if self.counter % 3 == 1 {
-        //     Some()
-        // } else {
-        //     Some(GameCommand::Forward(10.0))
-        // }
     }
 }
 
